name: Build Docker Images

on:
  push:
    branches:
      - main
    paths:
      - images/**
      - .github/workflows/custom_docker_builds.yml
  pull_request:
    paths:
      - images/**
      - .github/workflows/custom_docker_builds.yml

jobs:
  build:
    runs-on: ubuntu-latest
    strategy:
      fail-fast: false
      matrix:
        include:
          - docker-image: ./images/gh-gl-sync
            image-tags: ghcr.io/spack/ci-bridge:0.0.39
          - docker-image: ./images/gitlab-api-scrape
            image-tags: ghcr.io/spack/gitlab-api-scrape:0.0.3
          - docker-image: ./images/ci-key-clear
            image-tags: ghcr.io/spack/ci-key-clear:0.0.2
          - docker-image: ./images/gitlab-stuckpods
            image-tags: ghcr.io/spack/stuckpods:0.0.1
          - docker-image: ./images/gitlab-clear-pipelines
            image-tags: ghcr.io/spack/gitlab-clear-pipelines:0.0.1
          - docker-image: ./images/gitlab-skipped-pipelines
            image-tags: ghcr.io/spack/gitlab-skipped-pipelines:0.0.1
          - docker-image: ./images/notary
            image-tags: ghcr.io/spack/notary:latest
          - docker-image: ./images/python-aws-bash
            image-tags: ghcr.io/spack/python-aws-bash:0.0.2
          - docker-image: ./images/snapshot-release-tags
            image-tags: ghcr.io/spack/snapshot-release-tags:0.0.4
          - docker-image: ./images/cache-indexer
            image-tags: ghcr.io/spack/cache-indexer:0.0.3
          - docker-image: ./analytics
<<<<<<< HEAD
            image-tags: ghcr.io/spack/django:0.2.7
          - docker-image: ./images/ci-prune-buildcache
            image-tags: ghcr.io/spack/ci-prune-buildcache:0.0.1
=======
            image-tags: ghcr.io/spack/django:0.2.8
>>>>>>> 13e86c8f
    steps:
      - name: Checkout
        uses: actions/checkout@c85c95e3d7251135ab7dc9ce3241c5835cc595a9 # v3.5.3

      - name: Set up QEMU
        uses: docker/setup-qemu-action@2b82ce82d56a2a04d2637cd93a637ae1b359c0a7 # v2.2.0

      - name: Set up Docker Buildx
        uses: docker/setup-buildx-action@f95db51fddba0c2d1ec667646a06c2ce06100226 # v3.0.0

      - name: Log in to the Container registry
        uses: docker/login-action@465a07811f14bebb1938fbed4728c6a1ff8901fc # v2.2.0
        with:
          registry: ghcr.io
          username: ${{ github.actor }}
          password: ${{ secrets.GITHUB_TOKEN }}

      - name: Build ${{ (github.ref == 'refs/heads/main' && 'and push ') || '' }}${{ matrix.docker-image }}
        id: docker-build-push
        uses: docker/build-push-action@2eb1c1961a95fc15694676618e422e8ba1d63825 # v4.1.1
        with:
          context: ${{ matrix.docker-image }}
          file: ${{ matrix.docker-image }}/Dockerfile
          push: ${{ github.ref == 'refs/heads/main' }} # only publish image on push to main
          tags: ${{ matrix.image-tags }}
          platforms: linux/amd64,linux/arm64

      - name: Image digest
        run: echo ${{ steps.docker-build-push.outputs.digest }}<|MERGE_RESOLUTION|>--- conflicted
+++ resolved
@@ -40,13 +40,9 @@
           - docker-image: ./images/cache-indexer
             image-tags: ghcr.io/spack/cache-indexer:0.0.3
           - docker-image: ./analytics
-<<<<<<< HEAD
-            image-tags: ghcr.io/spack/django:0.2.7
+            image-tags: ghcr.io/spack/django:0.2.8
           - docker-image: ./images/ci-prune-buildcache
             image-tags: ghcr.io/spack/ci-prune-buildcache:0.0.1
-=======
-            image-tags: ghcr.io/spack/django:0.2.8
->>>>>>> 13e86c8f
     steps:
       - name: Checkout
         uses: actions/checkout@c85c95e3d7251135ab7dc9ce3241c5835cc595a9 # v3.5.3

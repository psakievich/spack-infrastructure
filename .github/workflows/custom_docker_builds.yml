name: Publish Docker Images

on:
  push:
    branches:
      - main
      - production

jobs:
  publish:
    runs-on: ubuntu-latest
    strategy:
      fail-fast: false
      matrix:
        docker-image:
          - gh-gl-sync
          - gitlab-api-scrape
          - ci-key-rotate
          - ci-key-clear
          - gitlab-webservice
          - gitlab-sidekiq
          - gitlab-toolbox
          - gitops
          - gitlab-stuckpods
          - gitlab-clear-pipelines
          - gitlab-skipped-pipelines
          - notary
          - python-aws-bash
        include:
          - docker-image: gh-gl-sync
            image-tags: ghcr.io/spack/ci-bridge:0.0.36
          - docker-image: gitlab-api-scrape
            image-tags: ghcr.io/spack/gitlab-api-scrape:0.0.2
          - docker-image: ci-key-rotate
            image-tags: ghcr.io/spack/ci-key-rotate:0.0.2
          - docker-image: ci-key-clear
            image-tags: ghcr.io/spack/ci-key-clear:0.0.1
          - docker-image: gitlab-webservice
            image-tags: ghcr.io/spack/gitlab-webservice:v14.6.3
          - docker-image: gitlab-sidekiq
            image-tags: ghcr.io/spack/gitlab-sidekiq:v14.6.3
          - docker-image: gitlab-toolbox
            image-tags: ghcr.io/spack/gitlab-toolbox:v14.6.3
          - docker-image: gitops
            image-tags: ghcr.io/spack/gitops:0.0.4
          - docker-image: gitlab-stuckpods
            image-tags: ghcr.io/spack/stuckpods:0.0.1
          - docker-image: gitlab-clear-pipelines
            image-tags: ghcr.io/spack/gitlab-clear-pipelines:0.0.1
          - docker-image: gitlab-skipped-pipelines
            image-tags: ghcr.io/spack/gitlab-skipped-pipelines:0.0.1
          - docker-image: notary
            image-tags: ghcr.io/spack/notary:latest
          - docker-image: python-aws-bash
            image-tags: ghcr.io/spack/python-aws-bash:0.0.1
          - docker-image: opensearch-index-build-logs
<<<<<<< HEAD
            image-tags: ghcr.io/spack/opensearch-index-build-logs:0.0.1
          - docker-image: gitlab-error-processor
            image-tags: ghcr.io/spack/gitlab-error-processor:0.0.1
          - docker-image: upload-gitlab-failure-logs
            image-tags: ghcr.io/spack/upload-gitlab-failure-logs:0.0.1
=======
            image-tags: ghcr.io/spack/opensearch-index-build-logs:0.0.2
>>>>>>> 3855792c
    steps:
      - name: Checkout
        uses: actions/checkout@v3

      - name: Log in to the Container registry
        uses: docker/login-action@d398f07826957cd0a18ea1b059cf1207835e60bc
        with:
          registry: ghcr.io
          username: ${{ github.actor }}
          password: ${{ secrets.GITHUB_TOKEN }}

      - name: Build and push ${{ matrix.docker-image }}
        id: docker-build-push
        uses: docker/build-push-action@67af6dc1d38f334ae6935c94587e8a5b45a81a0e
        with:
          context: ./images/${{ matrix.docker-image }}
          file: ./images/${{ matrix.docker-image }}/Dockerfile
          push: true
          tags: ${{ matrix.image-tags }}

      - name: Image digest
        run: echo ${{ steps.docker-build-push.outputs.digest }}<|MERGE_RESOLUTION|>--- conflicted
+++ resolved
@@ -54,15 +54,11 @@
           - docker-image: python-aws-bash
             image-tags: ghcr.io/spack/python-aws-bash:0.0.1
           - docker-image: opensearch-index-build-logs
-<<<<<<< HEAD
-            image-tags: ghcr.io/spack/opensearch-index-build-logs:0.0.1
+            image-tags: ghcr.io/spack/opensearch-index-build-logs:0.0.2
           - docker-image: gitlab-error-processor
             image-tags: ghcr.io/spack/gitlab-error-processor:0.0.1
           - docker-image: upload-gitlab-failure-logs
             image-tags: ghcr.io/spack/upload-gitlab-failure-logs:0.0.1
-=======
-            image-tags: ghcr.io/spack/opensearch-index-build-logs:0.0.2
->>>>>>> 3855792c
     steps:
       - name: Checkout
         uses: actions/checkout@v3

name: Build Docker Images

on:
  push:
    branches:
      - main
    paths:
      - analytics/**
      - images/**
      - .github/workflows/custom_docker_builds.yml
  pull_request:
    paths:
      - analytics/**
      - images/**
      - .github/workflows/custom_docker_builds.yml

jobs:
  check-modified-dirs:
    runs-on: ubuntu-latest
    permissions:
      contents: read
    outputs:
      matrix: ${{ steps.dataStep.outputs.matrix }}
    steps:
      - name: Checkout
        uses: actions/checkout@v4

      - name: Fetch the main branch
        run: git fetch --no-tags --prune --depth=1 origin main

      - id: dataStep
        run: |
          echo "matrix"=$(.github/scripts/get_custom_image_build_matrix.sh) >> $GITHUB_OUTPUT

  build:
    runs-on: ubuntu-latest
    permissions:
      contents: read
      packages: write
    needs: check-modified-dirs
    if: ${{ needs.check-modified-dirs.outputs.matrix  }}
    strategy:
      fail-fast: false
<<<<<<< HEAD
      matrix:
        include:
          - docker-image: ./images/gh-gl-sync
            image-tags: ghcr.io/spack/ci-bridge:0.0.46
          - docker-image: ./images/ci-key-clear
            image-tags: ghcr.io/spack/ci-key-clear:0.0.2
          - docker-image: ./images/gitlab-stuckpods
            image-tags: ghcr.io/spack/stuckpods:0.0.2
          - docker-image: ./images/gitlab-clear-pipelines
            image-tags: ghcr.io/spack/gitlab-clear-pipelines:0.0.1
          - docker-image: ./images/gitlab-delete-stale-branches
            image-tags: ghcr.io/spack/gitlab-delete-stale-branches:0.0.1
          - docker-image: ./images/gitlab-skipped-pipelines
            image-tags: ghcr.io/spack/gitlab-skipped-pipelines:0.0.3
          - docker-image: ./images/notary
            image-tags: ghcr.io/spack/notary:0.0.3
          - docker-image: ./images/python-aws-bash
            image-tags: ghcr.io/spack/python-aws-bash:0.0.2
          - docker-image: ./images/snapshot-release-tags
            image-tags: ghcr.io/spack/snapshot-release-tags:0.0.4
          - docker-image: ./images/cache-indexer
            image-tags: ghcr.io/spack/cache-indexer:0.0.6
          - docker-image: ./analytics
            image-tags: ghcr.io/spack/django:0.5.11
          - docker-image: ./images/ci-prune-buildcache
            image-tags: ghcr.io/spack/ci-prune-buildcache:0.0.4
          - docker-image: ./images/protected-publish
            image-tags: ghcr.io/spack/protected-publish:0.0.9
          - docker-image: ./images/retry-trigger-jobs
            image-tags: ghcr.io/spack/retry-trigger-jobs:0.0.2
          - docker-image: ./images/runner-node-certificate-controller
            image-tags: ghcr.io/spack/runner-node-certificate-controller:0.0.2
=======
      matrix: ${{ fromJson(needs.check-modified-dirs.outputs.matrix) }}
>>>>>>> 09128d8a
    steps:
      - name: Checkout
        uses: actions/checkout@08c6903cd8c0fde910a37f88322edcfb5dd907a8 # v5.0.0

      - name: Set up QEMU
        uses: docker/setup-qemu-action@29109295f81e9208d7d86ff1c6c12d2833863392 # v3.6.0

      - name: Set up Docker Buildx
        uses: docker/setup-buildx-action@e468171a9de216ec08956ac3ada2f0791b6bd435 # v3.11.1

      - name: Log in to the Container registry
        uses: docker/login-action@5e57cd118135c172c3672efd75eb46360885c0ef # v3.6.0
        with:
          registry: ghcr.io
          username: ${{ github.actor }}
          password: ${{ secrets.GITHUB_TOKEN }}
          logout: false

      - name: Build ${{ (github.ref == 'refs/heads/main' && 'and push ') || '' }}${{ matrix.docker-image }}
        id: docker-build-push
        uses: docker/build-push-action@263435318d21b8e681c14492fe198d362a7d2c83 # v6.18.0
        with:
          context: ${{ matrix.docker-image }}
          file: ${{ matrix.docker-image }}/Dockerfile
          push: ${{ github.ref == 'refs/heads/main' }} # only publish image on push to main
          tags: ${{ matrix.image-tags }}
          platforms: linux/amd64,linux/arm64

      - name: Image digest
        run: echo ${{ steps.docker-build-push.outputs.digest }}<|MERGE_RESOLUTION|>--- conflicted
+++ resolved
@@ -41,42 +41,7 @@
     if: ${{ needs.check-modified-dirs.outputs.matrix  }}
     strategy:
       fail-fast: false
-<<<<<<< HEAD
-      matrix:
-        include:
-          - docker-image: ./images/gh-gl-sync
-            image-tags: ghcr.io/spack/ci-bridge:0.0.46
-          - docker-image: ./images/ci-key-clear
-            image-tags: ghcr.io/spack/ci-key-clear:0.0.2
-          - docker-image: ./images/gitlab-stuckpods
-            image-tags: ghcr.io/spack/stuckpods:0.0.2
-          - docker-image: ./images/gitlab-clear-pipelines
-            image-tags: ghcr.io/spack/gitlab-clear-pipelines:0.0.1
-          - docker-image: ./images/gitlab-delete-stale-branches
-            image-tags: ghcr.io/spack/gitlab-delete-stale-branches:0.0.1
-          - docker-image: ./images/gitlab-skipped-pipelines
-            image-tags: ghcr.io/spack/gitlab-skipped-pipelines:0.0.3
-          - docker-image: ./images/notary
-            image-tags: ghcr.io/spack/notary:0.0.3
-          - docker-image: ./images/python-aws-bash
-            image-tags: ghcr.io/spack/python-aws-bash:0.0.2
-          - docker-image: ./images/snapshot-release-tags
-            image-tags: ghcr.io/spack/snapshot-release-tags:0.0.4
-          - docker-image: ./images/cache-indexer
-            image-tags: ghcr.io/spack/cache-indexer:0.0.6
-          - docker-image: ./analytics
-            image-tags: ghcr.io/spack/django:0.5.11
-          - docker-image: ./images/ci-prune-buildcache
-            image-tags: ghcr.io/spack/ci-prune-buildcache:0.0.4
-          - docker-image: ./images/protected-publish
-            image-tags: ghcr.io/spack/protected-publish:0.0.9
-          - docker-image: ./images/retry-trigger-jobs
-            image-tags: ghcr.io/spack/retry-trigger-jobs:0.0.2
-          - docker-image: ./images/runner-node-certificate-controller
-            image-tags: ghcr.io/spack/runner-node-certificate-controller:0.0.2
-=======
       matrix: ${{ fromJson(needs.check-modified-dirs.outputs.matrix) }}
->>>>>>> 09128d8a
     steps:
       - name: Checkout
         uses: actions/checkout@08c6903cd8c0fde910a37f88322edcfb5dd907a8 # v5.0.0

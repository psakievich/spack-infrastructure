name: Build Docker Images

on:
  push:
    branches:
      - main
    paths:
      - analytics/**
      - images/**
      - .github/workflows/custom_docker_builds.yml
  pull_request:
    paths:
      - analytics/**
      - images/**
      - .github/workflows/custom_docker_builds.yml

jobs:
  build:
    runs-on: ubuntu-latest
    permissions:
      contents: read
      packages: write
    strategy:
      fail-fast: false
      matrix:
        include:
          - docker-image: ./images/gh-gl-sync
            image-tags: ghcr.io/spack/ci-bridge:0.0.44
          - docker-image: ./images/ci-key-clear
            image-tags: ghcr.io/spack/ci-key-clear:0.0.2
          - docker-image: ./images/gitlab-stuckpods
            image-tags: ghcr.io/spack/stuckpods:0.0.1
          - docker-image: ./images/gitlab-clear-pipelines
            image-tags: ghcr.io/spack/gitlab-clear-pipelines:0.0.1
          - docker-image: ./images/gitlab-delete-stale-branches
            image-tags: ghcr.io/spack/gitlab-delete-stale-branches:0.0.1
          - docker-image: ./images/gitlab-skipped-pipelines
            image-tags: ghcr.io/spack/gitlab-skipped-pipelines:0.0.2
          - docker-image: ./images/notary
            image-tags: ghcr.io/spack/notary:0.0.2
          - docker-image: ./images/python-aws-bash
            image-tags: ghcr.io/spack/python-aws-bash:0.0.2
          - docker-image: ./images/snapshot-release-tags
            image-tags: ghcr.io/spack/snapshot-release-tags:0.0.4
          - docker-image: ./images/cache-indexer
            image-tags: ghcr.io/spack/cache-indexer:0.0.6
          - docker-image: ./analytics
<<<<<<< HEAD
            image-tags: ghcr.io/spack/django:0.5.0
=======
            image-tags: ghcr.io/spack/django:0.4.8
>>>>>>> abdeb7d1
          - docker-image: ./images/ci-prune-buildcache
            image-tags: ghcr.io/spack/ci-prune-buildcache:0.0.4
          - docker-image: ./images/protected-publish
            image-tags: ghcr.io/spack/protected-publish:0.0.9
          - docker-image: ./images/retry-trigger-jobs
            image-tags: ghcr.io/spack/retry-trigger-jobs:0.0.1
    steps:
      - name: Checkout
        uses: actions/checkout@1d96c772d19495a3b5c517cd2bc0cb401ea0529f # v4.1.3

      - name: Set up QEMU
        uses: docker/setup-qemu-action@29109295f81e9208d7d86ff1c6c12d2833863392 # v3.6.0

      - name: Set up Docker Buildx
        uses: docker/setup-buildx-action@b5ca514318bd6ebac0fb2aedd5d36ec1b5c232a2 # v3.10.0

      - name: Log in to the Container registry
        uses: docker/login-action@74a5d142397b4f367a81961eba4e8cd7edddf772 # v3.4.0
        with:
          registry: ghcr.io
          username: ${{ github.actor }}
          password: ${{ secrets.GITHUB_TOKEN }}
          logout: false

      - name: Build ${{ (github.ref == 'refs/heads/main' && 'and push ') || '' }}${{ matrix.docker-image }}
        id: docker-build-push
        uses: docker/build-push-action@471d1dc4e07e5cdedd4c2171150001c434f0b7a4 # v6.15.0
        with:
          context: ${{ matrix.docker-image }}
          file: ${{ matrix.docker-image }}/Dockerfile
          push: ${{ github.ref == 'refs/heads/main' }} # only publish image on push to main
          tags: ${{ matrix.image-tags }}
          platforms: linux/amd64,linux/arm64

      - name: Image digest
        run: echo ${{ steps.docker-build-push.outputs.digest }}<|MERGE_RESOLUTION|>--- conflicted
+++ resolved
@@ -45,11 +45,7 @@
           - docker-image: ./images/cache-indexer
             image-tags: ghcr.io/spack/cache-indexer:0.0.6
           - docker-image: ./analytics
-<<<<<<< HEAD
             image-tags: ghcr.io/spack/django:0.5.0
-=======
-            image-tags: ghcr.io/spack/django:0.4.8
->>>>>>> abdeb7d1
           - docker-image: ./images/ci-prune-buildcache
             image-tags: ghcr.io/spack/ci-prune-buildcache:0.0.4
           - docker-image: ./images/protected-publish
